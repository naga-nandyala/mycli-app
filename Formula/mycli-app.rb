--- conflicted
+++ resolved
@@ -1,4 +1,3 @@
-<<<<<<< HEAD
 # Homebrew formula for mycli-app
 class MycliApp < Formula
   desc "Simple Azure-like CLI tool by Naga"
@@ -23,31 +22,4 @@
   test do
     assert_match "MyCliApp version", shell_output("#{bin}/mycli --version")
   end
-end
-=======
-# Homebrew formula for mycli-app
-class MycliApp < Formula
-  desc "Simple Azure-like CLI tool by Naga"
-  homepage "https://github.com/naga-nandyala/mycli-app"
-  version "0.1.2"
-  license "MIT"
-
-  base_url = "https://github.com/naga-nandyala/mycli-app/releases/download/v#{version}"
-  
-  if Hardware::CPU.arm?
-    url "#{base_url}/mycli-#{version}-macos-arm64.tar.gz"
-    sha256 "557f6b4383fc55548af30de7d6378c26d8d9cf00c05f8be4e8bd28085ea3f836"
-  else
-    url "#{base_url}/mycli-#{version}-macos-x86_64.tar.gz"
-    sha256 "b1c38c5dcdd8902bbaab2afa462195bdd2a7b47018972b244d96fcd8769e17f1"
-  end
-
-  def install
-    bin.install "mycli"
-  end
-
-  test do
-    assert_match "MyCliApp version", shell_output("#{bin}/mycli --version")
-  end
-end
->>>>>>> baec6c86
+end